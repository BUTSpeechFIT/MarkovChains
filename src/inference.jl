# Implementation of generic graph algorithms.

"""
    αrecursion(graph, llh[, pruning = ...])

Forward step of the Baum-Welch algorithm in the log-domain.
"""
function αrecursion(fsm::AbstractFSM, llh::AbstractMatrix{T};
                    pruning::PruningStrategy = nopruning) where T <: AbstractFloat

    N = size(llh, 2) # Number of observations
    α = Vector{Dict{State,T}}()
    activestates = Dict{State, T}(initstate(fsm) => T(0.0))
    for n in 1:N
        push!(α, Dict{State,T}())
        for (state, weightpath) in activestates
            for (nstate, linkweight) in nextemittingstates(state)
                nweightpath = weightpath + linkweight
                α[n][nstate] = logaddexp(get(α[n], nstate, T(-Inf)), nweightpath)
            end
        end

        # Add the log-likelihood outside the loop to add it only once
        for s in keys(α[n])
            α[n][s] += llh[s.pdfindex, n]
        end

        empty!(activestates)
        merge!(activestates, pruning(α[n], n, N))
    end
    α
end

"""
    βrecursion(graph, llh[, pruning = ...])

Backward step of the Baum-Welch algorithm in the log domain.
"""
function βrecursion(fsm::AbstractFSM, llh::AbstractMatrix{T};
                    pruning::PruningStrategy = nopruning) where T <: AbstractFloat
    N = size(llh, 2)

    fsmᵀ = fsm |> transpose

    activestates = Dict{State, T}()
    β = Vector{Dict{State, T}}()
    push!(β, Dict(s => T(0.0) for (s, w) in nextemittingstates(initstate(fsmᵀ))))
    for n in N-1:-1:1

        # Update the active tokens
        empty!(activestates)
        merge!(activestates, pruning(β[1], n+1, N))

        pushfirst!(β, Dict{State,T}())
        for (state, weightpath) in activestates
            prev_llh = llh[state.pdfindex, n+1]
            for (nstate, linkweight) in nextemittingstates(state)
                nweightpath = weightpath + linkweight + prev_llh
                β[1][nstate] = logaddexp(get(β[1], nstate, T(-Inf)), nweightpath)
            end
        end
    end
    β
end

"""
    αβrecursion(fsm, llh[, pruning = nopruning])

Baum-Welch algorithm per state in the log domain. This function returns
a tuple `(lnαβ, ttl)` where `lnαβ` is a sparse representation of the
responsibilities and `ttl` is the log-likelihood of the sequence given
the inference `fsm`.
"""
function αβrecursion(fsm::AbstractFSM, llh::AbstractMatrix{T};
                     pruning::PruningStrategy = nopruning) where T <: AbstractFloat

    lnα = αrecursion(fsm, llh, pruning = pruning)
    lnβ = βrecursion(fsm, llh, pruning = BackwardPruning(lnα))

    lnγ = Vector{Dict{State,T}}()

    ttl = 0.
    for n in 1:size(llh, 2)
        push!(lnγ, Dict{State, T}())
        for s in intersect(keys(lnα[n]), keys(lnβ[n]))
            lnγ[n][s] = lnα[n][s] + lnβ[n][s]
        end

        sum = logsumexp(values(lnγ[n]))
        for s in keys(lnγ[n]) lnγ[n][s] -= sum end

        # We could use any other time step to get the total
        # log-likelihood but, in case of heavy pruning, it is probably
        # safer to get it from the last frame.
        if n == size(llh, 2) ttl = sum end
    end

    lnγ, ttl
end

struct Responsibilities
    N::Int64
    sparseresps::Dict{PdfIndex, Vector{<:AbstractFloat}}
end

Base.getindex(r::Responsibilities, i) = get(r.sparseresps, i, zeros(r.N))

"""
    resps(fsm, lnαβ[, dense = false])

Convert the output of the `αβrecursion` to the per-frame pdf
responsibilities. The returned value is a dictionary whose keys are
pdf indices.
"""
function resps(fsm::AbstractFSM, lnαβ)
    N = length(lnαβ)

    γ = Dict{PdfIndex, Vector}()
    for n in 1:N
        for (s, w) in lnαβ[n]
            γ_s = get(γ, s.pdfindex, zeros(N))
            γ_s[n] += exp(w)
            γ[s.pdfindex] = γ_s
        end
    end
    Responsibilities(N, γ)
end

"""
    maxβrecursion(fsm, lnα)

Compute bestpath using forward pass.
"""
<<<<<<< HEAD
function maxβrecursion(
    g::FSM,
    lnα::Vector{Dict{State, T}}) where T <: AbstractFloat
    
    π = FSM()
    prevs = finalstate(g)
    lasts = finalstate(π)

    for n in size(lnα, 1):-1:1
=======
function maxβrecursion(fsm::AbstractFSM{T}, lnα, draw, labelfilter) where T <: AbstractFloat
    fsmᵀ = fsm |> transpose
    prevstate = initstate(fsmᵀ)
    labels = []
    for n in length(lnα):-1:1
>>>>>>> 027aea64
        m = T(-Inf)

        weights = T[]
        candidates = []
        for (state, weight, path) in nextemittingstates(prevstate, return_path = true)
            hyp = weight + get(lnα[n], state, -Inf)
            push!(weights, weight + get(lnα[n], state, -Inf))
            push!(candidates, (state, path))
        end
        norm = logsumexp(weights)
        weights = exp.(weights .- norm)

        if ! draw
            _, i = findmax(weights)
            beststate, bestpath = candidates[i]
        else
            beststate, bestpath = sample(candidates, Weights(weights))
        end

        prevstate = beststate

        # Extract the label sequence
        for state in bestpath
            (islabeled(state) && labelfilter(state.label)) || continue
            push!(labels, state.label)
        end

        if (islabeled(beststate) && labelfilter(beststate.label)) || continue
            push!(labels, beststate.label)
        end

    end

    reverse(labels)
end

"""
    beststring(fsm, llh[, pruning = nopruning, labelfilter = x -> true])

Returns the best sequence of the labels given the log-likelihood `llh`.
"""
function beststring(fsm::AbstractFSM, llh; pruning::PruningStrategy = nopruning,
                  labelfilter = x -> true)
    lnα = αrecursion(fsm, llh, pruning = pruning)
    maxβrecursion(fsm, lnα, false, labelfilter)
end

"""
    samplestring(fsm, llh[, nsamples = 1, pruning = nopruning, labelfilter = x -> true])

Sample a sequence of labels given the log-likelihood `llh`.

"""
function samplestring(fsm::AbstractFSM, llh; pruning::PruningStrategy = nopruning,
                    nsamples = 1, labelfilter = x -> true)
    lnα = αrecursion(fsm, llh, pruning = pruning)
    [maxβrecursion(fsm, lnα, true, labelfilter) for i in 1:nsamples]
end
<|MERGE_RESOLUTION|>--- conflicted
+++ resolved
@@ -131,23 +131,11 @@
 
 Compute bestpath using forward pass.
 """
-<<<<<<< HEAD
-function maxβrecursion(
-    g::FSM,
-    lnα::Vector{Dict{State, T}}) where T <: AbstractFloat
-    
-    π = FSM()
-    prevs = finalstate(g)
-    lasts = finalstate(π)
-
-    for n in size(lnα, 1):-1:1
-=======
 function maxβrecursion(fsm::AbstractFSM{T}, lnα, draw, labelfilter) where T <: AbstractFloat
     fsmᵀ = fsm |> transpose
     prevstate = initstate(fsmᵀ)
     labels = []
     for n in length(lnα):-1:1
->>>>>>> 027aea64
         m = T(-Inf)
 
         weights = T[]
